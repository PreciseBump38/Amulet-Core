--- conflicted
+++ resolved
@@ -60,13 +60,6 @@
     def __init__(self):
         feature_options = {
             "chunk_version": [0, 1, 2, 3, 4, 5, 6, 7, 8, 9, 10, 11, 12, 13, 14, 15],
-<<<<<<< HEAD
-            "finalised_state": ["int0-2"],
-            "data_2d": ["height512|biome256", "unused_height512|biome256"],
-            "entities": ["32list"],
-            "block_entities": ["31list"],
-            "terrain": ["2farray", "2f1palette", "2fnpalette"],
-=======
             "finalised_state": ['int0-2'],
             "data_2d": ['height512|biome256', 'unused_height512|biome256'],
 
@@ -79,7 +72,6 @@
             "entity_coord_format": ["Pos-list-float"],
 
             "terrain": ["2farray", "2f1palette", "2fnpalette"]
->>>>>>> b47e31bb
         }
         self.features = {key: None for key in feature_options.keys()}
 
@@ -617,12 +609,6 @@
         chunk.append(blocks)
 
         chunk.append(struct.pack("<I", len(palette)))
-<<<<<<< HEAD
-        chunk += [
-            block.save_to(compressed=False, little_endian=True) for block in palette
-        ]
-        return b"".join(chunk)
-=======
         chunk += [block.save_to(compressed=False, little_endian=True) for block in palette]
         return b''.join(chunk)
 
@@ -635,5 +621,4 @@
         return nbt_list
 
     def _pack_nbt_list(self, nbt_list: List[amulet_nbt.NBTFile]):
-        return b''.join([nbt.save_to(compressed=False, little_endian=True) for nbt in nbt_list if isinstance(nbt, amulet_nbt.NBTFile)])
->>>>>>> b47e31bb
+        return b''.join([nbt.save_to(compressed=False, little_endian=True) for nbt in nbt_list if isinstance(nbt, amulet_nbt.NBTFile)])