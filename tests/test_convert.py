import sys
import numpy
import os
import shutil

from amulet.world_interface import load_world, load_format
from amulet.api.block import Block
from amulet.api.chunk import Chunk


if __name__ == "__main__":
    args = sys.argv[1:]
    if len(args) == 0:
        print("Command line arguments required")
        print("random_chunk <origin_world_path> <cx> <cz>")
        print("convert <origin_world_path> <destination_world_path>")
    elif len(args) >= 1:
        mode = args[0]
        if mode in ["random_chunk", "air", "stone"]:
            if len(args) >= 4:
                world_path = args[1]
                cx, cz = int(args[2]), int(args[3])

                print(f"Loading world at {world_path}")
                world = load_world(world_path)
                print(f"Loading chunk at {cx}, {cz}")
                chunk = world.get_chunk(cx, cz)
                print("A vertical column of blocks in the chunk:")
                for block in chunk.blocks.ravel()[
                    :4096:16
                ]:  # the blockstates of one vertical column
                    print(world.palette[block])
                air = world.palette.get_add_block(
                    Block(namespace="universal_minecraft", base_name="air")
                )
                print("Filling chunk with blocks")
                if mode == "air":
                    chunk.blocks[0, 0, 0] = air
                elif mode == "random_chunk":
                    blocks = numpy.random.randint(
                        0, len(world.palette.blocks()), size=(16, 256, 16)
                    )
                    for index, block in enumerate(world.palette.blocks()):
                        if block.base_name in ["lava", "water"]:
                            blocks[blocks == index] = air
                    chunk.blocks = blocks
                elif mode == "stone":
                    chunk.blocks = numpy.full(
                        (16, 256, 16),
                        world.palette.get_add_block(
                            Block(namespace="universal_minecraft", base_name="stone")
                        ),
                    )
                print("Saving world")
                world.save()
                world.close()

                print("Reloading world and printing new blocks")
                world = load_world(world_path)
                chunk = world.get_chunk(cx, cz)
                for block in chunk.blocks.ravel()[
                    :4096:16
                ]:  # the blockstates of one vertical column
                    print(world.palette[block])
            else:
                print("Not enough arguments given. Format must be:")
                print("random_chunk/air <origin_world_path> <cx> <cz>")

        elif mode == "convert":
            if len(args) >= 3:
                world_path = args[1]
                destination_path = args[2]

                print(f"Loading world at {world_path}")
                world = load_world(world_path)
                output_wrapper = load_format(destination_path)
                world.save(output_wrapper)
                world.close()
                output_wrapper.close()
            else:
                print("Not enough arguments given. Format must be:")
                print("convert <origin_world_path> <destination_world_path>")

        elif mode == "delete_chunk":
            if len(args) >= 4:
                world_path = args[1]
                cx, cz = int(args[2]), int(args[3])

                print(f"Loading world at {world_path}")
                world = load_world(world_path)
<<<<<<< HEAD
                world._wrapper.delete_chunk(
                    cx, cz
                )  # There will be a proper method to delete chunks but using this for now.
=======
                world.world_wrapper.delete_chunk(cx, cz)  # There will be a proper method to delete chunks but using this for now.
>>>>>>> b47e31bb
                print("Saving world")
                world.save()
                world.close()
            else:
                print("Not enough arguments given. Format must be:")
                print("delete_chunk <origin_world_path> <cx> <cz>")
        elif mode == "self_convert":
            if len(args) >= 2:
                world_path = args[1]
                ext = 0
                while os.path.exists(f"{world_path}_{ext}"):
                    ext += 1
                source_path = f"{world_path}_{ext}"
                shutil.copytree(world_path, source_path)

                while os.path.exists(f"{world_path}_{ext}"):
                    ext += 1
                destination_path = f"{world_path}_{ext}"
                shutil.copytree(world_path, destination_path)

                print(f"Loading world at {source_path}")
                world = load_world(source_path)
                for chunk in list(world.world_wrapper.all_chunk_coords()):
                    if max(abs(chunk[0]), abs(chunk[1])) > 5:
                        world.world_wrapper.delete_chunk(*chunk)
                world.save()
                for cx, cz in world.world_wrapper.all_chunk_coords():
                    chunk = world.get_chunk(cx, cz)
                    chunk.blocks[0, :, 0] = world.palette.get_add_block(
                        Block(namespace="universal_minecraft", base_name="stone")
                    )
                    chunk.blocks[0, :, 15] = world.palette.get_add_block(
                        Block(namespace="universal_minecraft", base_name="stone")
                    )
                    chunk.blocks[15, :, 0] = world.palette.get_add_block(
                        Block(namespace="universal_minecraft", base_name="stone")
                    )
                    chunk.blocks[15, :, 15] = world.palette.get_add_block(
                        Block(namespace="universal_minecraft", base_name="stone")
                    )
                world.save()

                output_wrapper = load_format(destination_path)
                for chunk in list(output_wrapper.all_chunk_coords()):
                    output_wrapper.delete_chunk(*chunk)
                output_wrapper.save()

                world.save(output_wrapper)
                world.close()
                output_wrapper.close()
            else:
                print("Not enough arguments given. Format must be:")
                print("convert <origin_world_path> <destination_world_path>")

        elif mode == "create":
            if len(args) >= 4:
                world_path = args[1]
                cx, cz = int(args[2]), int(args[3])

                print(f"Loading world at {world_path}")
                world = load_world(world_path)
                if (cx, cz) in world.world_wrapper.all_chunk_coords():
                    world.world_wrapper.delete_chunk(*(cx, cz))
                world.save()

                chunk = Chunk(cx, cz)
                bedrock = world.palette.get_add_block(
                    Block(namespace="universal_minecraft", base_name="bedrock")
                )
                stone = world.palette.get_add_block(
                    Block(namespace="universal_minecraft", base_name="stone")
                )
                dirt = world.palette.get_add_block(
                    Block(namespace="universal_minecraft", base_name="dirt")
                )
                grass = world.palette.get_add_block(
                    Block(namespace="universal_minecraft", base_name="grass_block")
                )

                chunk.blocks[:, 0, :] = bedrock
                chunk.blocks[:, 1:3, :] = stone
                chunk.blocks[:, 3:6, :] = dirt
                chunk.blocks[:, 6, :] = grass

                world.chunk_cache[(cx, cz)] = chunk

                world.save()
                world.close()
            else:
                print("Not enough arguments given. Format must be:")
                print("convert <origin_world_path> <destination_world_path>")

        else:
            print(f'Unknown mode "{mode}"')<|MERGE_RESOLUTION|>--- conflicted
+++ resolved
@@ -44,13 +44,10 @@
                         if block.base_name in ["lava", "water"]:
                             blocks[blocks == index] = air
                     chunk.blocks = blocks
-                elif mode == "stone":
-                    chunk.blocks = numpy.full(
-                        (16, 256, 16),
-                        world.palette.get_add_block(
-                            Block(namespace="universal_minecraft", base_name="stone")
-                        ),
-                    )
+                elif mode == 'stone':
+                    chunk.blocks = numpy.full((16, 256, 16), world.palette.get_add_block(
+                        Block(namespace="universal_minecraft", base_name="stone")
+                    ))
                 print("Saving world")
                 world.save()
                 world.close()
@@ -88,13 +85,7 @@
 
                 print(f"Loading world at {world_path}")
                 world = load_world(world_path)
-<<<<<<< HEAD
-                world._wrapper.delete_chunk(
-                    cx, cz
-                )  # There will be a proper method to delete chunks but using this for now.
-=======
                 world.world_wrapper.delete_chunk(cx, cz)  # There will be a proper method to delete chunks but using this for now.
->>>>>>> b47e31bb
                 print("Saving world")
                 world.save()
                 world.close()
@@ -105,14 +96,14 @@
             if len(args) >= 2:
                 world_path = args[1]
                 ext = 0
-                while os.path.exists(f"{world_path}_{ext}"):
+                while os.path.exists(f'{world_path}_{ext}'):
                     ext += 1
-                source_path = f"{world_path}_{ext}"
+                source_path = f'{world_path}_{ext}'
                 shutil.copytree(world_path, source_path)
 
-                while os.path.exists(f"{world_path}_{ext}"):
+                while os.path.exists(f'{world_path}_{ext}'):
                     ext += 1
-                destination_path = f"{world_path}_{ext}"
+                destination_path = f'{world_path}_{ext}'
                 shutil.copytree(world_path, destination_path)
 
                 print(f"Loading world at {source_path}")
@@ -161,18 +152,10 @@
                 world.save()
 
                 chunk = Chunk(cx, cz)
-                bedrock = world.palette.get_add_block(
-                    Block(namespace="universal_minecraft", base_name="bedrock")
-                )
-                stone = world.palette.get_add_block(
-                    Block(namespace="universal_minecraft", base_name="stone")
-                )
-                dirt = world.palette.get_add_block(
-                    Block(namespace="universal_minecraft", base_name="dirt")
-                )
-                grass = world.palette.get_add_block(
-                    Block(namespace="universal_minecraft", base_name="grass_block")
-                )
+                bedrock = world.palette.get_add_block(Block(namespace='universal_minecraft', base_name='bedrock'))
+                stone = world.palette.get_add_block(Block(namespace='universal_minecraft', base_name='stone'))
+                dirt = world.palette.get_add_block(Block(namespace='universal_minecraft', base_name='dirt'))
+                grass = world.palette.get_add_block(Block(namespace='universal_minecraft', base_name='grass_block'))
 
                 chunk.blocks[:, 0, :] = bedrock
                 chunk.blocks[:, 1:3, :] = stone
